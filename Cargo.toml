[package]
name = "rustbase-cli"
version = "0.1.1-beta"
edition = "2021"
build = "./src/build.rs"

# See more keys and their definitions at https://doc.rust-lang.org/cargo/reference/manifest.html

[dependencies]
tonic = "0.8.0"
prost = "0.11.0"
tokio = { version = "1.20.1", features = ["macros", "rt-multi-thread"] }
bson = "2.4.0"
rustyline = "10.0.0"
colored = "2.0.0"
clap = "3.2.19"
clap_derive = "3.2.18"
<<<<<<< HEAD
crossterm = "0.16.0"
=======
systemctl = "0.1.7"
reqwest = { version = "0.11", features = ["json"] }
zip = "0.6.2"
home = "0.5.3"
>>>>>>> bb8d2aa3

[build-dependencies]
tonic-build = "0.8.0"<|MERGE_RESOLUTION|>--- conflicted
+++ resolved
@@ -15,14 +15,11 @@
 colored = "2.0.0"
 clap = "3.2.19"
 clap_derive = "3.2.18"
-<<<<<<< HEAD
 crossterm = "0.16.0"
-=======
 systemctl = "0.1.7"
 reqwest = { version = "0.11", features = ["json"] }
 zip = "0.6.2"
 home = "0.5.3"
->>>>>>> bb8d2aa3
 
 [build-dependencies]
 tonic-build = "0.8.0"